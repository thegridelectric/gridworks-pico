--- conflicted
+++ resolved
@@ -117,11 +117,7 @@
         self.capture_period_s = app_config.get("CapturePeriodS", DEFAULT_CAPTURE_PERIOD_S)
         self.samples = app_config.get("Samples", DEFAULT_SAMPLES)
         self.num_sample_averages = app_config.get("NumSampleAverages", DEFAULT_NUM_SAMPLE_AVERAGES)
-<<<<<<< HEAD
         self.capture_offset_seconds = app_config.get("CaptureOffsetS", DEFAULT_CAPTURE_OFFSET_S)
-=======
-        self.capture_offset_milliseconds = 0
->>>>>>> 9135e2c0
         self.async_capture_delta_micro_volts = app_config.get("AsyncCaptureDeltaMicroVolts", DEFAULT_ASYNC_CAPTURE_DELTA_MICRO_VOLTS)
         self.report_micro_volts = app_config.get("ReportMicroVolts", DEFAULT_REPORT_MICROVOLTS)
 
@@ -284,11 +280,7 @@
         self.update_code()
         self.update_app_config()
         self.set_names()
-<<<<<<< HEAD
         utime.sleep(self.capture_offset_seconds)
-=======
-        utime.sleep_ms(self.capture_offset_milliseconds)
->>>>>>> 9135e2c0
         self.start_keepalive_timer()
         self.main_loop()
 
